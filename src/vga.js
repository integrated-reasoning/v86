--- conflicted
+++ resolved
@@ -317,15 +317,11 @@
     io.register_read(0x3CC, this, this.port3CC_read);
 
     io.register_write_consecutive(0x3D4, this, this.port3D4_write, this.port3D5_write);
-<<<<<<< HEAD
     io.register_read(0x3D4, this, this.port3D4_read);
-    io.register_read(0x3D5, this, this.port3D5_read);
-=======
     io.register_read(0x3D5, this, this.port3D5_read, () => {
         dbg_log("Warning: 16-bit read from 3D5", LOG_VGA);
         return this.port3D5_read();
     });
->>>>>>> 8107f26f
 
     io.register_read(0x3CA, this, function() { dbg_log("3CA read", LOG_VGA); return 0; });
 
@@ -414,7 +410,14 @@
     state[3] = this.cursor_scanline_end;
     state[4] = this.max_cols;
     state[5] = this.max_rows;
-    state[6] = this.layers;
+    state[6] = this.layers.map(layer => [
+        layer.screen_x,
+        layer.screen_y,
+        layer.buffer_x,
+        layer.buffer_y,
+        layer.buffer_width,
+        layer.buffer_height,
+    ]);
     state[7] = this.dac_state;
     state[8] = this.start_address;
     state[9] = this.graphical_mode;
@@ -481,7 +484,14 @@
     this.cursor_scanline_end = state[3];
     this.max_cols = state[4];
     this.max_rows = state[5];
-    this.layers = state[6];
+    this.layers = state[6].map(layer => ({
+        screen_x: layer[0],
+        screen_y: layer[1],
+        buffer_x: layer[2],
+        buffer_y: layer[3],
+        buffer_width: layer[4],
+        buffer_height: layer[5],
+    }));
     this.dac_state = state[7];
     this.start_address = state[8];
     this.graphical_mode = state[9];
@@ -2157,7 +2167,7 @@
     var addr_shift = this.vga_addr_shift_count();
     var addr_substitution = ~this.crtc_mode & 0x3;
 
-    var shift_mode = this.planar_mode & 0x60
+    var shift_mode = this.planar_mode & 0x60;
     var pel_width = this.attribute_mode & 0x40;
 
     for(var pixel_addr = start; pixel_addr <= end;)
